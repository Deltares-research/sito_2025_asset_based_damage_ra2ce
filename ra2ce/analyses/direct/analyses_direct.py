--- conflicted
+++ resolved
@@ -1,12 +1,4 @@
 # -*- coding: utf-8 -*-
-<<<<<<< HEAD
-"""
-@authors: Kees van Ginkel, Bramka Jafino, Frederique de Groen, Martijn Kwant, Elco Koks
-Created on 26-7-2021
-"""
-
-=======
->>>>>>> 12fa6995
 import logging
 import os
 import sys
@@ -32,17 +24,7 @@
 
     def execute(self):
         """Main Coordinator of all direct damage analysis"""
-<<<<<<< HEAD
-        for analysis in self.config['direct']:
-            logging.info(f"----------------------------- Started analyzing '{analysis['name']}'  -----------------------------")
-            starttime = time.time()
-
-            if analysis['analysis'] == 'direct':
-
-                gdf = self.road_damage(analysis) #calls the coordinator for road damage calculation
-
-            elif analysis['analysis'] == 'effectiveness_measures':
-=======
+
         for analysis in self.config["direct"]:
             logging.info(
                 f"----------------------------- Started analyzing '{analysis['name']}'  -----------------------------"
@@ -56,26 +38,11 @@
                 )  # calls the coordinator for road damage calculation
 
             elif analysis["analysis"] == "effectiveness_measures":
->>>>>>> 12fa6995
                 gdf = self.effectiveness_measures(analysis)
 
             else:
                 gdf = []
 
-<<<<<<< HEAD
-            output_path = self.config['output'] / analysis['analysis']
-            if analysis['save_shp']:
-                shp_path = output_path / (analysis['name'].replace(' ', '_') + '.shp')
-                save_gdf(gdf, shp_path)
-            if analysis['save_csv']:
-                csv_path = output_path / (analysis['name'].replace(' ', '_') + '.csv')
-                del gdf['geometry']
-                gdf.to_csv(csv_path, index=False)
-
-            endtime = time.time()
-            logging.info(f"----------------------------- Analysis '{analysis['name']}' finished. "
-                         f"Time: {str(round(endtime - starttime, 2))}s  -----------------------------")
-=======
             output_path = self.config["output"] / analysis["analysis"]
             if analysis["save_shp"]:
                 shp_path = output_path / (analysis["name"].replace(" ", "_") + ".shp")
@@ -90,7 +57,6 @@
                 f"----------------------------- Analysis '{analysis['name']}' finished. "
                 f"Time: {str(round(endtime - starttime, 2))}s  -----------------------------"
             )
->>>>>>> 12fa6995
 
     def road_damage(self, analysis):
         """
@@ -113,27 +79,17 @@
         # Read the desired damage function
         damage_function = analysis['damage_curve']
 
-<<<<<<< HEAD
         #If you want to use manual damage functions, the need to be loaded first
         manual_damage_functions = None
         if analysis['damage_curve'] == 'MAN':
             manual_damage_functions = ManualDamageFunctions()
             manual_damage_functions.find_damage_functions(folder=(self.config['input'] / 'damage_functions'))
             manual_damage_functions.load_damage_functions()
-=======
-        # TODO: MOVE TO CLEANUP FUNCTIONALITY
-        # # reduce the number of road types (col 'infra_type') to smaller number of road_types for which damage curves exist
-        # road_mapping_dict = lookup.road_mapping() #The lookup class contains all kinds of data
-        # gdf.rename(columns={'highway': 'infra_type'}, inplace=True)
-        # gdf['road_type'] = gdf['infra_type']
-        # gdf = gdf.replace({"road_type": road_mapping_dict})
->>>>>>> 12fa6995
 
         #Choose between event or return period based analysis
         if analysis['event_type'] == 'event':
             event_cols = [x for x in val_cols if "_EV" in x] #Todo: can be part of the init of the object
 
-<<<<<<< HEAD
             if not len(event_cols) > 0:
                 raise ValueError('No event cols present in hazard data')
 
@@ -178,7 +134,6 @@
         # calculate direct damage
         #road_gdf_damage = rd.calculate_direct_damage(gdf)
 
-=======
         # # cleanup and complete the lane data.
         # ### Try to convert all data to floats
         # try:
@@ -210,8 +165,6 @@
         #     # Todo: What if for one road type all lane data is missing?
         #     # Todo: we could script a seperate work-around for this situation, for now we just raise an assertion
         #     assert not (np.nan in gdf.lanes.unique()) #all nans should be replaced
->>>>>>> 12fa6995
-
 
     def effectiveness_measures(self, analysis):
         """This function calculated the efficiency of measures. Input is a csv file with efficiency
@@ -259,44 +212,6 @@
         return gdf
 
 
-<<<<<<< HEAD
-#Todo: old functions of the deprecated class
-# def apply_lane_damage_correction(lane_damage_correction, road_type, lanes):
-#         """See load_lane_damage_correction; this function only avoids malbehaviour for weird lane numbers"""
-#         if lanes < 1:  # if smaller than the mapped value -> correct with minimum value
-#             lanes = 1
-#         if (
-#             lanes > 6
-#         ):  # if larger than largest mapped value -> use maximum value (i.e. 6 lanes)
-#             lanes = 6
-#         return lane_damage_correction[road_type][lanes]
-#
-#
-# def apply_huizinga_max_dam(max_damages_huizinga, road_type, lanes):
-#         """See load_lane_damage_correction; this function only avoids malbehaviour for weird lane numbers"""
-#         if lanes < 1:  # if smaller than the mapped value -> correct with minimum value
-#             lanes = 1
-#         if (
-#             lanes > 6
-#         ):  # if larger than largest mapped value -> use maximum value (i.e. 6 lanes)
-#             lanes = 6
-#         return max_damages_huizinga[road_type][lanes]
-#
-#
-# def apply_cleanup(x):
-#         """Cleanup for entries in dataframe, where there is a list with two values for a single field.
-#
-#         This happens when there is both a primary_link and a primary infra_type.
-#         x[0] indicates the values of the primary_link infra_type
-#         x[1] indicates the values of the primary infra_type
-#         """
-#         if x is None:
-#             return None
-#         if type(x) == list:
-#             return x[1]  # 1 means select primary infra_type
-#         else:
-#             return x
-=======
 class RoadDamage:
     def calculate_direct_damage(self, road_gdf):
         """
@@ -420,7 +335,6 @@
             return x[1]  # 1 means select primary infra_type
         else:
             return x
->>>>>>> 12fa6995
 
 
 def save_gdf(gdf, save_path):
@@ -494,11 +408,7 @@
 
     ### Generic cleanup functionality
     def fix_extraordinary_lanes(self):
-<<<<<<< HEAD
-        """Remove exceptionally high/low lane numbers """
-=======
         """Remove exceptionally high/low lane numbers"""
->>>>>>> 12fa6995
         # fixing lanes
         df = self.df
         df["lanes_copy"] = df["lanes"].copy()
@@ -515,19 +425,6 @@
         ### Try to convert all data to floats
         gdf = self.gdf
         try:
-<<<<<<< HEAD
-            gdf.lanes = gdf.lanes.astype('float')  # floats instead of ints because ints cannot be nan.
-        except:
-            logging.warning('Available lane data cannot simply be converted to float/int, RA2CE will try a clean-up.')
-            gdf.lanes = clean_lane_data(gdf.lanes)
-
-        gdf.lanes = gdf.lanes.round(0)  # round to nearest integer, but save as float format
-        nans = gdf.lanes.isnull()  # boolean with trues for all nans, i.e. all road segements without lane data
-        if nans.sum() > 0:
-            logging.warning("""Of the {} road segments, only {} had lane data, so for {} the '
-                                    lane data will be interpolated from the existing data""".format(
-                len(gdf.lanes), (~nans).sum(), nans.sum()))
-=======
             gdf.lanes = gdf.lanes.astype(
                 "float"
             )  # floats instead of ints because ints cannot be nan.
@@ -550,22 +447,16 @@
                     len(gdf.lanes), (~nans).sum(), nans.sum()
                 )
             )
->>>>>>> 12fa6995
             lane_stats = create_summary_statistics(gdf)
 
             # Replace the missing lane data the neat way (without pandas SettingWithCopyWarning)
             lane_nans_mask = gdf.lanes.isnull()
-<<<<<<< HEAD
-            gdf.loc[lane_nans_mask, 'lanes'] = gdf.loc[lane_nans_mask, 'road_type'].replace(lane_stats)
-            logging.warning('Interpolated the missing lane data as follows: {}'.format(lane_stats))
-=======
             gdf.loc[lane_nans_mask, "lanes"] = gdf.loc[
                 lane_nans_mask, "road_type"
             ].replace(lane_stats)
             logging.warning(
                 "Interpolated the missing lane data as follows: {}".format(lane_stats)
             )
->>>>>>> 12fa6995
 
             # Todo: write the whole interpolater object
 
@@ -578,11 +469,8 @@
             # Todo: we could script a seperate work-around for this situation, for now we just raise an assertion
             assert not (np.nan in gdf.lanes.unique())  # all nans should be replaced
 
-<<<<<<< HEAD
         gdf.loc[gdf['lanes'] == 0, 'lanes'] = 1  #TODO: think about if this is the best option
 
-=======
->>>>>>> 12fa6995
         self.gdf = gdf
 
     def remap_road_types_to_fewer_classes(self):
@@ -593,15 +481,6 @@
         :return:
         """
         # reduce the number of road types (col 'infra_type') to smaller number of road_types for which damage curves exist
-<<<<<<< HEAD
-        road_mapping_dict = lookup.road_mapping()  # The lookup class contains all kinds of data
-        gdf = self.gdf
-        gdf.rename(columns={'highway': 'infra_type'}, inplace=True) #Todo: this should probably not be done here
-        gdf['road_type'] = gdf['infra_type']
-        gdf = gdf.replace({"road_type": road_mapping_dict})
-        self.gdf = gdf
-
-=======
         road_mapping_dict = (
             lookup.road_mapping()
         )  # The lookup class contains all kinds of data
@@ -612,7 +491,6 @@
         gdf["road_type"] = gdf["infra_type"]
         gdf = gdf.replace({"road_type": road_mapping_dict})
         self.gdf = gdf
->>>>>>> 12fa6995
 
     ### Damage handlers
     def calculate_damage_manual_functions(self,events,manual_damage_functions):
@@ -847,12 +725,7 @@
 
 
 class DamageNetworkReturnPeriods(DamageNetwork):
-<<<<<<< HEAD
     """A road network gdf with Return-Period based hazard data stored in it, and for which damages can be calculated
-=======
-    """A road network gdf with hazard data stored in it, and for which damages can be calculated
->>>>>>> 12fa6995
-
     @Author: Kees van Ginkel
 
     Mandatory attributes:
@@ -880,12 +753,7 @@
         assert "me" in self.stats, "mean water depth (key: me) is missing"
         assert "fr" in self.stats, "inundated fraction (key: fr) is missing"
 
-<<<<<<< HEAD
-
-        #CLEANUPS
-=======
         # CLEANUPS
->>>>>>> 12fa6995
         self.remap_road_types_to_fewer_classes()
         self.clean_and_interpolate_missing_lane_data()
 
