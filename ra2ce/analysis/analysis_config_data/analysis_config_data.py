"""
                    GNU GENERAL PUBLIC LICENSE
                      Version 3, 29 June 2007

    Risk Assessment and Adaptation for Critical Infrastructure (RA2CE).
    Copyright (C) 2023 Stichting Deltares

    This program is free software: you can redistribute it and/or modify
    it under the terms of the GNU General Public License as published by
    the Free Software Foundation, either version 3 of the License, or
    (at your option) any later version.

    This program is distributed in the hope that it will be useful,
    but WITHOUT ANY WARRANTY; without even the implied warranty of
    MERCHANTABILITY or FITNESS FOR A PARTICULAR PURPOSE.  See the
    GNU General Public License for more details.

    You should have received a copy of the GNU General Public License
    along with this program.  If not, see <http://www.gnu.org/licenses/>.
"""

from __future__ import annotations

import math
from dataclasses import dataclass, field
from pathlib import Path
from typing import Optional

from ra2ce.analysis.analysis_config_data.enums import damage_curve_enum
from ra2ce.analysis.analysis_config_data.enums.analysis_direct_enum import (
    AnalysisDirectEnum,
)
from ra2ce.analysis.analysis_config_data.enums.analysis_indirect_enum import (
    AnalysisIndirectEnum,
)
from ra2ce.analysis.analysis_config_data.enums.event_type_enum import EventTypeEnum
from ra2ce.analysis.analysis_config_data.enums.loss_type_enum import LossTypeEnum
from ra2ce.analysis.analysis_config_data.enums.risk_calculation_mode_enum import (
    RiskCalculationModeEnum,
)
from ra2ce.analysis.analysis_config_data.enums.weighing_enum import WeighingEnum
from ra2ce.common.configuration.config_data_protocol import ConfigDataProtocol
from ra2ce.network.network_config_data.enums.aggregate_wl_enum import AggregateWlEnum
from ra2ce.network.network_config_data.enums.part_of_day_enum import PartOfDayEnum
from ra2ce.network.network_config_data.network_config_data import (
    NetworkSection,
    OriginsDestinationsSection,
)

IndirectAnalysisNameList: list[str] = list(
    map(str, AnalysisIndirectEnum.list_valid_options())
)
DirectAnalysisNameList: list[str] = list(
    map(str, AnalysisDirectEnum.list_valid_options())
)


@dataclass
class ProjectSection:
    """
    Reflects all possible settings that a project section might contain.
    """

    name: str = ""


@dataclass
class AnalysisSectionBase:
    """
    Reflects all common settings that direct and indirect analysis sections might contain.
    """

    name: str = ""
    save_gpkg: bool = False
    save_csv: bool = False


@dataclass
class AnalysisSectionIndirect(AnalysisSectionBase):
    """
    Reflects all possible settings that an indirect analysis section might contain.
    """

    analysis: AnalysisIndirectEnum = field(
        default_factory=lambda: AnalysisIndirectEnum.INVALID
    )
    # general
    weighing: WeighingEnum = field(default_factory=lambda: WeighingEnum.NONE)
    loss_per_distance: str = ""
    loss_type: LossTypeEnum = field(default_factory=lambda: LossTypeEnum.NONE)
    disruption_per_category: str = ""
    traffic_cols: list[str] = field(default_factory=list)
    # losses
    duration_event: float = math.nan
    duration_disruption: float = math.nan
    fraction_detour: float = math.nan
    fraction_drivethrough: float = 0.0
    rest_capacity: float = math.nan
    maximum_jam: float = math.nan
    partofday: PartOfDayEnum = field(default_factory=lambda: PartOfDayEnum.DAY)
    performance: str = (
        "diff_time"  # "diff_time" or "diff_dist" relates to the used criticality metric
    )
    resilience_curve_file: str = ""
    disruption_steps_file: str = ""
    # accessibility analyses
    aggregate_wl: AggregateWlEnum = field(default_factory=lambda: AggregateWlEnum.NONE)
    threshold: float = math.nan
    threshold_destinations: float = math.nan
    uniform_duration: float = math.nan
    gdp_percapita: float = math.nan
    equity_weight: str = ""
    calculate_route_without_disruption: bool = False
    buffer_meters: float = math.nan
    threshold_locations: float = math.nan
    category_field_name: str = ""
    save_traffic: bool = False
    mathias_csv: Optional[Path] = None


@dataclass
class AnalysisSectionDirect(AnalysisSectionBase):
    """
    Reflects all possible settings that a direct analysis section might contain.
    """

    analysis: AnalysisDirectEnum = field(
        default_factory=lambda: AnalysisDirectEnum.INVALID
    )
    # adaptation/effectiveness measures
    return_period: float = math.nan
    repair_costs: float = math.nan
    evaluation_period: float = math.nan
    interest_rate: float = math.nan
    climate_factor: float = math.nan
    climate_period: float = math.nan
    # road damage
    event_type: EventTypeEnum = field(default_factory=lambda: EventTypeEnum.INVALID)
<<<<<<< HEAD
    risk_calculation_mode: RiskCalculationModeEnum = field(
        default_factory=lambda: RiskCalculationModeEnum.NONE
    )
    risk_calculation_year: int = 0
=======
    damage_curve: damage_curve_enum.DamageCurveEnum = field(
        default_factory=lambda: EventTypeEnum.INVALID
    )
    risk_calculation: str = ""
>>>>>>> 9b1bc361
    create_table: bool = False
    file_name: Optional[Path] = None


@dataclass
class AnalysisConfigData(ConfigDataProtocol):
    """
    Reflects all config data from analysis.ini with defaults set.
    Additionally some attributes from the network config are added for completeness (files, origins_destinations, network, hazard_names)
    """

    root_path: Optional[Path] = None
    input_path: Optional[Path] = None
    output_path: Optional[Path] = None
    static_path: Optional[Path] = None
    project: ProjectSection = field(default_factory=ProjectSection)
    analyses: list[AnalysisSectionBase] = field(default_factory=list)
    origins_destinations: Optional[OriginsDestinationsSection] = field(
        default_factory=OriginsDestinationsSection
    )
    network: NetworkSection = field(default_factory=NetworkSection)
    hazard_names: list[str] = field(default_factory=list)

    @property
    def direct(self) -> list[AnalysisSectionDirect]:
        """
        Get all direct analyses from config.

        Returns:
            list[AnalysisSectionDirect]: List of all direct analyses.
        """
        return list(
            filter(lambda x: isinstance(x, AnalysisSectionDirect), self.analyses)
        )

    @property
    def indirect(self) -> list[AnalysisSectionIndirect]:
        """
        Get all indirect analyses from config.

        Returns:
            list[AnalysisSectionIndirect]: List of all indirect analyses.
        """
        return list(
            filter(lambda x: isinstance(x, AnalysisSectionIndirect), self.analyses)
        )

    @staticmethod
    def get_data_output(ini_file: Path) -> Path:
        return ini_file.parent.joinpath("output")<|MERGE_RESOLUTION|>--- conflicted
+++ resolved
@@ -136,17 +136,13 @@
     climate_period: float = math.nan
     # road damage
     event_type: EventTypeEnum = field(default_factory=lambda: EventTypeEnum.INVALID)
-<<<<<<< HEAD
+    damage_curve: damage_curve_enum.DamageCurveEnum = field(
+        default_factory=lambda: EventTypeEnum.INVALID
+    )
     risk_calculation_mode: RiskCalculationModeEnum = field(
         default_factory=lambda: RiskCalculationModeEnum.NONE
     )
     risk_calculation_year: int = 0
-=======
-    damage_curve: damage_curve_enum.DamageCurveEnum = field(
-        default_factory=lambda: EventTypeEnum.INVALID
-    )
-    risk_calculation: str = ""
->>>>>>> 9b1bc361
     create_table: bool = False
     file_name: Optional[Path] = None
 
