"""
                    GNU GENERAL PUBLIC LICENSE
                      Version 3, 29 June 2007

    Risk Assessment and Adaptation for Critical Infrastructure (RA2CE).
    Copyright (C) 2023 Stichting Deltares

    This program is free software: you can redistribute it and/or modify
    it under the terms of the GNU General Public License as published by
    the Free Software Foundation, either version 3 of the License, or
    (at your option) any later version.

    This program is distributed in the hope that it will be useful,
    but WITHOUT ANY WARRANTY; without even the implied warranty of
    MERCHANTABILITY or FITNESS FOR A PARTICULAR PURPOSE.  See the
    GNU General Public License for more details.

    You should have received a copy of the GNU General Public License
    along with this program.  If not, see <http://www.gnu.org/licenses/>.
"""

import logging
import math
from abc import ABC, abstractmethod
from pathlib import Path

import geopandas as gpd
import pandas as pd

from ra2ce.analysis.analysis_config_data.analysis_config_data import (
    AnalysisSectionLosses,
)
from ra2ce.analysis.analysis_config_data.enums.traffic_period_enum import (
    TrafficPeriodEnum,
)
from ra2ce.analysis.analysis_config_data.enums.trip_purpose_enum import TripPurposeEnum
from ra2ce.analysis.analysis_config_wrapper import AnalysisConfigWrapper
from ra2ce.analysis.analysis_input_wrapper import AnalysisInputWrapper
from ra2ce.analysis.losses.analysis_losses_protocol import AnalysisLossesProtocol
from ra2ce.analysis.losses.resilience_curves.resilience_curves_reader import (
    ResilienceCurvesReader,
)
from ra2ce.analysis.losses.time_values.time_values_reader import TimeValuesReader
from ra2ce.analysis.losses.traffic_intensities.traffic_intensities_reader import (
    TrafficIntensitiesReader,
)
from ra2ce.network.graph_files.graph_file import GraphFile
from ra2ce.network.hazard.hazard_names import HazardNames
from ra2ce.network.network_config_data.enums.aggregate_wl_enum import AggregateWlEnum
from ra2ce.network.network_config_data.enums.road_type_enum import RoadTypeEnum


class LossesBase(AnalysisLossesProtocol, ABC):
    """
    This class is the base class for the Losses analyses, containing the common methods and attributes.
    Based on the analysis type a different criticality analysis is executed.
    """

    analysis: AnalysisSectionLosses
    graph_file_hazard: GraphFile
    input_path: Path
    static_path: Path
    output_path: Path
    hazard_names: HazardNames

    def __init__(
        self,
        analysis_input: AnalysisInputWrapper,
        analysis_config: AnalysisConfigWrapper,
    ) -> None:
        self.analysis_input = analysis_input
        self.analysis_config = analysis_config
        self.analysis = analysis_input.analysis
        self.graph_file_hazard = analysis_input.graph_file_hazard

        self.link_id = analysis_config.config_data.network.file_id
        self.link_type_column = analysis_config.config_data.network.link_type_column
        self.trip_purposes: list[TripPurposeEnum] = self.analysis.trip_purposes

        self.performance_metric = (
            f"diff_{self.analysis.weighing}"  # either diff_time or diff_distance
        )

        self.analysis_type = self.analysis.analysis
        self.traffic_period: TrafficPeriodEnum = self.analysis.traffic_period
        self.hours_per_traffic_period: float = self.analysis.hours_per_traffic_period
        if not self.hours_per_traffic_period:
            self.hours_per_traffic_period = 24
            if self.traffic_period != TrafficPeriodEnum.DAY:
                logging.warning(
                    "No value set for `hours_per_traffic_period`. Assuming 24 hours per traffic period."
                )

        self.production_loss_per_capita_per_hour = (
            self.analysis.production_loss_per_capita_per_hour
        )

        self._check_validity_analysis_files()
        self.intensities = TrafficIntensitiesReader(self.link_id).read(
            self.analysis.traffic_intensities_file
        )
        self.resilience_curves = ResilienceCurvesReader().read(
            self.analysis.resilience_curves_file
        )
        self.values_of_time = TimeValuesReader().read(self.analysis.values_of_time_file)

        self.input_path = analysis_input.input_path
        self.static_path = analysis_input.static_path
        self.output_path = analysis_input.output_path
        self.hazard_names = analysis_input.hazard_names

        self.result = gpd.GeoDataFrame()

    def _check_validity_analysis_files(self):
        if (
            self.analysis.traffic_intensities_file is None
            or self.analysis.resilience_curves_file is None
            or self.analysis.values_of_time_file is None
        ):
            raise ValueError(
                "traffic_intensities_file, resilience_curves_file, and values_of_time_file should be given"
            )

    def _get_disrupted_criticality_analysis_results(
        self, criticality_analysis: gpd.GeoDataFrame
    ):
        criticality_analysis.reset_index(inplace=True)

        if "key" in criticality_analysis.columns:
            criticality_analysis = criticality_analysis.drop_duplicates(
                ["u", "v", "key"]
            )
        else:
            criticality_analysis = criticality_analysis.drop_duplicates(["u", "v"])

        # filter out all links not affected by the hazard
        if self.analysis.aggregate_wl == AggregateWlEnum.NONE:
            self.criticality_analysis = criticality_analysis[
                criticality_analysis["EV1_ma"] > self.analysis.threshold
            ]
        elif self.analysis.aggregate_wl == AggregateWlEnum.MAX:
            self.criticality_analysis = criticality_analysis[
                criticality_analysis["EV1_max"] > self.analysis.threshold
            ]
        elif self.analysis.aggregate_wl == AggregateWlEnum.MEAN:
            self.criticality_analysis = criticality_analysis[
                criticality_analysis["EV1_mean"] > self.analysis.threshold
            ]
        elif self.analysis.aggregate_wl == AggregateWlEnum.MIN:
            self.criticality_analysis = criticality_analysis[
                criticality_analysis["EV1_min"] > self.analysis.threshold
            ]

        self.criticality_analysis_non_disrupted = criticality_analysis[
            ~criticality_analysis.index.isin(self.criticality_analysis.index)
        ]
        # link_id from list to tuple
        if len(self.criticality_analysis_non_disrupted) > 0:
            self.criticality_analysis_non_disrupted[
                self.link_id
            ] = self.criticality_analysis_non_disrupted[self.link_id].apply(
                lambda x: tuple(x) if isinstance(x, list) else x
            )
        self.criticality_analysis[self.link_id] = self.criticality_analysis[
            self.link_id
        ].apply(lambda x: tuple(x) if isinstance(x, list) else x)

        self.criticality_analysis.set_index(self.link_id, inplace=True)
        self.criticality_analysis_non_disrupted = (
            self.criticality_analysis_non_disrupted.reset_index()
        )

    def calculate_vehicle_loss_hours(self) -> gpd.GeoDataFrame:
        """
        This function opens an existing table with traffic data and value of time to calculate losses based on
        detouring values. It also includes a traffic jam estimation.
        """

        def _check_validity_criticality_analysis():
            if self.link_type_column not in self.criticality_analysis.columns:
                raise Exception(
                    f"""criticality_analysis results does not have the passed link_type_column.
            {self.link_type_column} is passed as link_type_column"""
                )

        def _get_range(height: float) -> tuple[float, float]:
            for range_tuple in _hazard_intensity_ranges:
                x, y = range_tuple
                if x <= height <= y:
                    return (x, y)
            raise ValueError(f"No matching range found for height {height}")

        def _create_result(vlh: gpd.GeoDataFrame) -> gpd.GeoDataFrame:
            """

            Args: vlh: calculated vehicle_loss_hours GeoDataFrame. For single_link_losses it only includes the
            disrupted links. For Multi_link_losses it includes all links. This is because of the difference between
            the underlying single_link_redundancy and multi_link_redundancy analysis results.

            Returns: results of the Losses analysis. For the single_link_losses it adds non_disrupted links to vlh. For
            Multi_link_losses this is not necessary because of the underlying multi_link_redundancy analysis.

            """
            columns_without_index = [
                col
                for col in self.criticality_analysis_non_disrupted.columns
                if col not in ["level_0"]
            ]
            # Get the vlh_columns from vehicle_loss_hours that vlh calculations are filled in.
            vlh_columns = list(
                set(vlh.columns)
                - set(
                    self.criticality_analysis_non_disrupted[
                        columns_without_index
                    ].columns
                )
            )
            vlh[vlh_columns] = vlh[vlh_columns].fillna(0)

            result = pd.concat(
                [
                    vlh,
                    self.criticality_analysis_non_disrupted[columns_without_index],
                ]
            )
            result = result.reset_index()

            # Fill 0 for the vlh_columns of vlh and self.criticality_analysis_non_disrupted
            result.loc[result.index.difference(vlh.index), vlh_columns] = result.loc[
                result.index.difference(vlh.index), vlh_columns
            ].fillna(0)
            for col in ["index", "level_0"]:
                if col in result.columns:
                    result = result.drop(col, axis=1)

            return result

        _check_validity_criticality_analysis()
<<<<<<< HEAD
        _hazard_intensity_ranges = self._get_link_types_hazard_intensity_ranges()[1]
=======

        _hazard_intensity_ranges = self.resilience_curves.ranges
>>>>>>> a3677bf9
        events = self.criticality_analysis.filter(regex=r"^EV(?!1_fr)")

        # Read the performance_change stating the functionality drop
        if "key" in self.criticality_analysis.columns:
            performance_change = self.criticality_analysis[
                [f"{self.performance_metric}", "u", "v", "key"]
            ]

        else:
            performance_change = self.criticality_analysis[
                [f"{self.performance_metric}", "u", "v"]
            ]

        # Create a DataFrame to store the results of the vlh calculations later
        vehicle_loss_hours_df = pd.DataFrame(
            {
                f"{self.link_id}": self.criticality_analysis.index.values,
                "u": self.criticality_analysis["u"],
                "v": self.criticality_analysis["v"],
            }
        )

        # shape vehicle_loss_hours
        # Check if the index name exists in the columns
        if vehicle_loss_hours_df.index.name in vehicle_loss_hours_df.columns:
            vehicle_loss_hours_df.reset_index(drop=True, inplace=True)
        else:
            vehicle_loss_hours_df.reset_index(inplace=True)

        # find the link_type and the hazard intensity
        connectivity_attribute = None
        if any(
            col in self.criticality_analysis.columns for col in ["detour", "connected"]
        ):
            connectivity_attribute = (
                "detour"
                if "detour" in self.criticality_analysis.columns
                else "connected"
            )
        vlh_additional_columns = self.criticality_analysis.columns.difference(
            vehicle_loss_hours_df.columns
        ).tolist()
        vehicle_loss_hours_df = pd.merge(
            vehicle_loss_hours_df,
            self.criticality_analysis[vlh_additional_columns],
            left_on=self.link_id,
            right_index=True,
        )
        vehicle_loss_hours = gpd.GeoDataFrame(
            vehicle_loss_hours_df,
            geometry="geometry",
            crs=self.criticality_analysis.crs,
        )

        # Loop for all events and calculate the vehicle loss hours
        for event in events.columns.tolist():
            for _, vlh_row in vehicle_loss_hours.iterrows():
                row_hazard_range = _get_range(vlh_row[event])
                row_connectivity = vlh_row[connectivity_attribute]
                row_performance_changes = performance_change.loc[
                    [vlh_row[self.link_id]]
                ]
                if "key" in vlh_row.index:
                    key = vlh_row["key"]
                else:
                    key = 0
                (u, v, k) = (
                    vlh_row["u"],
                    vlh_row["v"],
                    key,
                )
                # allow link_id not to be unique in the graph (results reliability is up to the user)
                # this can happen for instance when a directed graph should be made from an input network
                for performance_row in row_performance_changes.iterrows():
                    row_performance_change = performance_row[-1][
                        f"{self.performance_metric}"
                    ]
                    if "key" in performance_row[-1].index:
                        performance_key = performance_row[-1]["key"]
                    else:
                        performance_key = 0
                    row_u_v_k = (
                        performance_row[-1]["u"],
                        performance_row[-1]["v"],
                        performance_key,
                    )

                    # If the disrupted link has no alternative route, use the production loss per capita
                    if (
                        math.isnan(row_performance_change) and row_connectivity == 0
                    ) or row_performance_change == 0:
                        self._calculate_production_loss_per_capita(
                            vehicle_loss_hours, row_hazard_range, vlh_row, event
                        )

                    # If the disrupted link has an alternative route, use the Value of Time
                    elif not (
                        math.isnan(row_performance_change)
                        and math.isnan(row_connectivity)
                    ) and ((u, v, k) == row_u_v_k):
                        self._populate_vehicle_loss_hour(
                            vehicle_loss_hours,
                            row_hazard_range,
                            vlh_row,
                            row_performance_change,
                            event,
                        )

        vehicle_loss_hours_result = _create_result(vehicle_loss_hours)
        return vehicle_loss_hours_result

    def _get_relevant_link_type(
        self, vlh_row: pd.Series, row_hazard_range: tuple[float, float]
    ) -> RoadTypeEnum:
        # Check if the resilience curve is present for the link type and hazard intensity
        _relevant_link_type = None
        if isinstance(vlh_row[self.link_type_column], list):
            # Find the link type with the highest disruption for the given hazard intensity
            _max_disruption = 0
            for _row_link_type in vlh_row[self.link_type_column]:
                _link_type = RoadTypeEnum.get_enum(_row_link_type)
                disruption = self.resilience_curves.get_disruption(
                    _link_type, row_hazard_range
                )
                if disruption > _max_disruption:
                    _relevant_link_type = _link_type
        else:
            _link_type = RoadTypeEnum.get_enum(vlh_row[self.link_type_column])
            if self.resilience_curves.has_resilience_curve(
                _link_type,
                row_hazard_range,
            ):
                _relevant_link_type = _link_type

        if not _relevant_link_type:
            raise ValueError(
                f"'{_link_type}' with range {row_hazard_range} was not found in the introduced resilience_curves"
            )

        return _relevant_link_type

    def _get_divisor(
        self, relevant_link_type: RoadTypeEnum, row_hazard_range: tuple[float, float]
    ):
        if all(
            ratio <= 1
            for ratio in self.resilience_curves.get_functionality_loss_ratio(
                relevant_link_type, row_hazard_range
            )
        ):
            return 1
        return 100  # high value assuming the road is almost inaccessible

    def _calculate_production_loss_per_capita(
        self,
        vehicle_loss_hours: gpd.GeoDataFrame,
        row_hazard_range: tuple[float, float],
        vlh_row: pd.Series,
        hazard_col_name: str,
    ):
        """
        In cases where there is no alternative route in the event of disruption of the road, we propose to use a
        proxy for the assessment of losses from the interruption of services from the road in these cases where no
        alternative routes exist.
        The assumption for the proxy is that a loss of production will occur from the
        interruption of the road, equal to the size of the added value from the persons that cannot make use of the
        road, measured in the regional GDP per capita. This assumption constitutes both the loss of production within
        the area that cannot be reached, as well the loss of production outside the area due to the inability of the
        workers from within the cut-off area to arrive at their place of production outside this area.

        The daily loss of productivity for each link section without detour routes, when they are
        disrupted is then obtained multiplying the traffic intensity by the total occupancy per vehicle type,
        including drivers, by the daily loss of productivity per capita per hour.

        The unit of time is hour.
        """
        vlh_total = 0
        _relevant_link_type = self._get_relevant_link_type(vlh_row, row_hazard_range)
        _divisor = self._get_divisor(_relevant_link_type, row_hazard_range)

        duration_steps = self.resilience_curves.get_duration_steps(
            _relevant_link_type, row_hazard_range
        )
        functionality_loss_ratios = self.resilience_curves.get_functionality_loss_ratio(
            _relevant_link_type, row_hazard_range
        )

        for trip_type in self.trip_purposes:
            intensity_trip_type = (
                self.intensities.calculate_intensity(
                    vlh_row[self.link_id], self.traffic_period, trip_type
                )
                / self.hours_per_traffic_period
            )

            occupancy_trip_type = self.values_of_time.get_occupants(trip_type)
            vlh_trip_type_event = sum(
                (
                    intensity_trip_type
                    * duration
                    * loss_ratio
                    * occupancy_trip_type
                    * self.production_loss_per_capita_per_hour
                )
                / _divisor
                for duration, loss_ratio in zip(
                    duration_steps, functionality_loss_ratios
                )
            )
            vehicle_loss_hours.loc[
                [vlh_row.name], f"vlh_{trip_type}_{hazard_col_name}"
            ] = vlh_trip_type_event
            vlh_total += vlh_trip_type_event
        vehicle_loss_hours.loc[
            [vlh_row.name], f"vlh_{hazard_col_name}_total"
        ] = vlh_total

    def _populate_vehicle_loss_hour(
        self,
        vehicle_loss_hours: gpd.GeoDataFrame,
        row_hazard_range: tuple[float, float],
        vlh_row: pd.Series,
        performance_change: float,
        hazard_col_name: str,
    ):

        vlh_total = 0
        _relevant_link_type = self._get_relevant_link_type(vlh_row, row_hazard_range)
        _divisor = self._get_divisor(_relevant_link_type, row_hazard_range)

<<<<<<< HEAD
                disruption = (
                    (
                        row_relevant_curve["duration_steps"].apply(pd.Series)
                        * (row_relevant_curve["functionality_loss_ratio"]).apply(
                            pd.Series
                        )
                    ).sum(axis=1)
                ).squeeze()
                if disruption > max_disruption:
                    relevant_curve = row_relevant_curve
        else:
            row_link_type = vlh_row[self.link_type_column]
            link_type_hazard_range = f"{row_link_type}_{row_hazard_range}"

            # get stepwise recovery curve data
            relevant_curve = self.resilience_curve[
                self.resilience_curve["link_type_hazard_intensity"]
                == link_type_hazard_range
            ]
        if relevant_curve.size == 0:
            raise Exception(
                f"""{link_type_hazard_range} was not found in the introduced resilience_curve"""
            )

        # If loss ratio in the resilience curve is given in percentage, divide by 100.
        divisor = 100
        if all(
            ratio <= 1
            for ratio_tuple in relevant_curve["functionality_loss_ratio"]
            for ratio in ratio_tuple
        ):
            divisor = 1

        duration_steps: list = relevant_curve["duration_steps"].item()
        functionality_loss_ratios: list = relevant_curve[
            "functionality_loss_ratio"
        ].item()
=======
        duration_steps = self.resilience_curves.get_duration_steps(
            _relevant_link_type, row_hazard_range
        )
        functionality_loss_ratios = self.resilience_curves.get_functionality_loss_ratio(
            _relevant_link_type, row_hazard_range
        )
>>>>>>> a3677bf9

        # get vlh_trip_type_event
        for trip_type in self.trip_purposes:
            intensity_trip_type = (
                self.intensities.calculate_intensity(
                    vlh_row[self.link_id], self.traffic_period, trip_type
                )
                / self.hours_per_traffic_period
            )

            vot_trip_type = self.values_of_time.get_value_of_time(trip_type)

            vlh_trip_type_event = sum(
                (
                    intensity_trip_type
                    * duration
                    * loss_ratio
                    * performance_change
                    * vot_trip_type
                )
                / _divisor
                for duration, loss_ratio in zip(
                    duration_steps, functionality_loss_ratios
                )
            )
            vehicle_loss_hours.loc[
                [vlh_row.name], f"vlh_{trip_type}_{hazard_col_name}"
            ] = vlh_trip_type_event
            vlh_total += vlh_trip_type_event
        vehicle_loss_hours.loc[
            [vlh_row.name], f"vlh_{hazard_col_name}_total"
        ] = vlh_total

<<<<<<< HEAD
    def _get_link_types_hazard_intensity_ranges(self) -> tuple[list[str], list[tuple]]:
        """

        Returns:

        """
        _link_types = set()
        _hazard_intensity_ranges = set()

        for entry in self.resilience_curve["link_type_hazard_intensity"]:
            if pd.notna(entry):
                _parts = entry.split("_")
                _link_type = [
                    part
                    for part in _parts
                    if all(isinstance(char, str) for char in part)
                ][0]

                _ranges = [
                    part
                    for part in _parts
                    if any(char.isdigit() or char == "." for char in part)
                ][0]

                _range_parts = _ranges.split("-")
                # Handle the case where the second part is empty, motorway-1.5_ => height > 1.5
                if len(_range_parts) == 1:
                    _range_parts.append("")

                _hazard_range = tuple(float(part) for part in _range_parts)

                _link_types.add(_link_type)
                _hazard_intensity_ranges.add(_hazard_range)

        return list(_link_types), list(_hazard_intensity_ranges)

=======
>>>>>>> a3677bf9
    @abstractmethod
    def _get_criticality_analysis(self) -> AnalysisLossesProtocol:
        pass

    def execute(self) -> gpd.GeoDataFrame:
        criticality_analysis = self._get_criticality_analysis().execute()

        self._get_disrupted_criticality_analysis_results(
            criticality_analysis=criticality_analysis
        )

        self.result = self.calculate_vehicle_loss_hours()
        return self.result<|MERGE_RESOLUTION|>--- conflicted
+++ resolved
@@ -77,9 +77,7 @@
         self.link_type_column = analysis_config.config_data.network.link_type_column
         self.trip_purposes: list[TripPurposeEnum] = self.analysis.trip_purposes
 
-        self.performance_metric = (
-            f"diff_{self.analysis.weighing}"  # either diff_time or diff_distance
-        )
+        self.performance_metric = f"diff_{self.analysis.weighing}"
 
         self.analysis_type = self.analysis.analysis
         self.traffic_period: TrafficPeriodEnum = self.analysis.traffic_period
@@ -236,33 +234,33 @@
             return result
 
         _check_validity_criticality_analysis()
-<<<<<<< HEAD
-        _hazard_intensity_ranges = self._get_link_types_hazard_intensity_ranges()[1]
-=======
 
         _hazard_intensity_ranges = self.resilience_curves.ranges
->>>>>>> a3677bf9
         events = self.criticality_analysis.filter(regex=r"^EV(?!1_fr)")
-
         # Read the performance_change stating the functionality drop
         if "key" in self.criticality_analysis.columns:
             performance_change = self.criticality_analysis[
                 [f"{self.performance_metric}", "u", "v", "key"]
             ]
-
+            vehicle_loss_hours_df = pd.DataFrame(
+                {
+                    f"{self.link_id}": self.criticality_analysis.index.values,
+                    "u": self.criticality_analysis["u"],
+                    "v": self.criticality_analysis["v"],
+                    "key": self.criticality_analysis["key"],
+                }
+            )
         else:
             performance_change = self.criticality_analysis[
                 [f"{self.performance_metric}", "u", "v"]
             ]
-
-        # Create a DataFrame to store the results of the vlh calculations later
-        vehicle_loss_hours_df = pd.DataFrame(
-            {
-                f"{self.link_id}": self.criticality_analysis.index.values,
-                "u": self.criticality_analysis["u"],
-                "v": self.criticality_analysis["v"],
-            }
-        )
+            vehicle_loss_hours_df = pd.DataFrame(
+                {
+                    f"{self.link_id}": self.criticality_analysis.index.values,
+                    "u": self.criticality_analysis["u"],
+                    "v": self.criticality_analysis["v"],
+                }
+            )
 
         # shape vehicle_loss_hours
         # Check if the index name exists in the columns
@@ -295,8 +293,6 @@
             geometry="geometry",
             crs=self.criticality_analysis.crs,
         )
-
-        # Loop for all events and calculate the vehicle loss hours
         for event in events.columns.tolist():
             for _, vlh_row in vehicle_loss_hours.iterrows():
                 row_hazard_range = _get_range(vlh_row[event])
@@ -328,16 +324,12 @@
                         performance_row[-1]["v"],
                         performance_key,
                     )
-
-                    # If the disrupted link has no alternative route, use the production loss per capita
                     if (
                         math.isnan(row_performance_change) and row_connectivity == 0
                     ) or row_performance_change == 0:
                         self._calculate_production_loss_per_capita(
                             vehicle_loss_hours, row_hazard_range, vlh_row, event
                         )
-
-                    # If the disrupted link has an alternative route, use the Value of Time
                     elif not (
                         math.isnan(row_performance_change)
                         and math.isnan(row_connectivity)
@@ -472,52 +464,12 @@
         _relevant_link_type = self._get_relevant_link_type(vlh_row, row_hazard_range)
         _divisor = self._get_divisor(_relevant_link_type, row_hazard_range)
 
-<<<<<<< HEAD
-                disruption = (
-                    (
-                        row_relevant_curve["duration_steps"].apply(pd.Series)
-                        * (row_relevant_curve["functionality_loss_ratio"]).apply(
-                            pd.Series
-                        )
-                    ).sum(axis=1)
-                ).squeeze()
-                if disruption > max_disruption:
-                    relevant_curve = row_relevant_curve
-        else:
-            row_link_type = vlh_row[self.link_type_column]
-            link_type_hazard_range = f"{row_link_type}_{row_hazard_range}"
-
-            # get stepwise recovery curve data
-            relevant_curve = self.resilience_curve[
-                self.resilience_curve["link_type_hazard_intensity"]
-                == link_type_hazard_range
-            ]
-        if relevant_curve.size == 0:
-            raise Exception(
-                f"""{link_type_hazard_range} was not found in the introduced resilience_curve"""
-            )
-
-        # If loss ratio in the resilience curve is given in percentage, divide by 100.
-        divisor = 100
-        if all(
-            ratio <= 1
-            for ratio_tuple in relevant_curve["functionality_loss_ratio"]
-            for ratio in ratio_tuple
-        ):
-            divisor = 1
-
-        duration_steps: list = relevant_curve["duration_steps"].item()
-        functionality_loss_ratios: list = relevant_curve[
-            "functionality_loss_ratio"
-        ].item()
-=======
         duration_steps = self.resilience_curves.get_duration_steps(
             _relevant_link_type, row_hazard_range
         )
         functionality_loss_ratios = self.resilience_curves.get_functionality_loss_ratio(
             _relevant_link_type, row_hazard_range
         )
->>>>>>> a3677bf9
 
         # get vlh_trip_type_event
         for trip_type in self.trip_purposes:
@@ -551,45 +503,6 @@
             [vlh_row.name], f"vlh_{hazard_col_name}_total"
         ] = vlh_total
 
-<<<<<<< HEAD
-    def _get_link_types_hazard_intensity_ranges(self) -> tuple[list[str], list[tuple]]:
-        """
-
-        Returns:
-
-        """
-        _link_types = set()
-        _hazard_intensity_ranges = set()
-
-        for entry in self.resilience_curve["link_type_hazard_intensity"]:
-            if pd.notna(entry):
-                _parts = entry.split("_")
-                _link_type = [
-                    part
-                    for part in _parts
-                    if all(isinstance(char, str) for char in part)
-                ][0]
-
-                _ranges = [
-                    part
-                    for part in _parts
-                    if any(char.isdigit() or char == "." for char in part)
-                ][0]
-
-                _range_parts = _ranges.split("-")
-                # Handle the case where the second part is empty, motorway-1.5_ => height > 1.5
-                if len(_range_parts) == 1:
-                    _range_parts.append("")
-
-                _hazard_range = tuple(float(part) for part in _range_parts)
-
-                _link_types.add(_link_type)
-                _hazard_intensity_ranges.add(_hazard_range)
-
-        return list(_link_types), list(_hazard_intensity_ranges)
-
-=======
->>>>>>> a3677bf9
     @abstractmethod
     def _get_criticality_analysis(self) -> AnalysisLossesProtocol:
         pass
