--- conflicted
+++ resolved
@@ -811,7 +811,6 @@
 
         return graph
 
-<<<<<<< HEAD
     def point_hazard_intersect(self, gdf):
         """Overlays the origin and destination locations with the hazard maps
 
@@ -867,9 +866,6 @@
         return gdf
 
     def save_network(self, to_save, name, types=['pickle']):
-=======
-    def save_network(self, to_save, name, types=['pickle', 'shp']):
->>>>>>> 377c037d
         """Saves a geodataframe or graph to output_path
 
         Args:
