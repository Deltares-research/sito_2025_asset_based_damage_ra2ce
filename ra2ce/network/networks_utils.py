--- conflicted
+++ resolved
@@ -46,10 +46,7 @@
 from shapely.ops import linemerge, unary_union
 from tqdm import tqdm
 
-<<<<<<< HEAD
 from ra2ce.network.avg_speed.avg_speed import AvgSpeed
-=======
->>>>>>> f8eab421
 from ra2ce.network.network_config_data.enums.road_type_enum import RoadTypeEnum
 
 
@@ -1640,50 +1637,6 @@
     )
     return _default_speed  # Default average speed
 
-
-def get_avgspeed_per_road_type(
-    gdf_graph: gpd.GeoDataFrame | None, road_type: RoadTypeEnum
-) -> float:
-    """
-    Calculate the average speed of a graph per road type.
-    If all edges of a certain road type have no average speed,
-    the average speed of the whole graph is returned.
-    If the graph has no average speed on any edge, the default average speed is returned (== 50).
-
-    Args:
-        gdf_graph (gpd.GeoDataFrame): The graph
-        road_type (RoadTypeEnum): The road type
-
-    Returns:
-        float: The average speed for that road type
-    """
-    _default_speed = 50
-    if (
-        not isinstance(gdf_graph, gpd.GeoDataFrame)
-        or "highway" not in gdf_graph.columns
-    ):
-        return _default_speed
-
-    _avgspeed = gdf_graph[gdf_graph["highway"] == road_type.config_value]["avgspeed"]
-    _avg = _avgspeed[_avgspeed > 0].mean()
-    if _avg > 0:
-        return _avg
-
-    # If the average speed is not available, get the average speed of the whole graph
-    _avgspeed = gdf_graph["avgspeed"]
-    _avg = _avgspeed[_avgspeed > 0].mean()
-    if _avg > 0:
-        return _avg
-
-    # If the graph has no average speed, return the default average speed
-    logging.warning(
-        "No average speed found for road type %s. Using default speed of %s.",
-        road_type,
-        _default_speed,
-    )
-    return _default_speed  # Default average speed
-
-
 def fraction_flooded(line: LineString, hazard_map: str):
     """Calculates the fraction of a linestring that overlaps with a hazard raster with value > 0
 
