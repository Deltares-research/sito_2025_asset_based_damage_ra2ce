--- conflicted
+++ resolved
@@ -21,11 +21,4 @@
 
 
 if __name__ == "__main__":
-<<<<<<< HEAD
-    cli()
-=======
-    ### Todo: built check that tells you what went wrong
-    # cli()
-    main(r"D:\Python\ra2ce\data\91_OSdaMage_EAD\network.ini",r"D:\Python\ra2ce\data\91_OSdaMage_EAD\analysis.ini")
-    #main(r"D:\Python\ra2ce\data\4_test_hazard_dominicana\network.ini",r"D:\Python\ra2ce\data\4_test_hazard_dominicana\analyses.ini")
->>>>>>> 377c037d
+    # main(r"D:\ra2ceMaster\ra2ce\data\Nepal_shp_test\network.ini")